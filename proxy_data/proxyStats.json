--- conflicted
+++ resolved
@@ -1,4 +1,3 @@
-<<<<<<< HEAD
 {
   "http://156.228.111.98:3128": {
     "cooldown": 900000,
@@ -116,8 +115,8 @@
     "cooldown": 900000,
     "successCount": 1,
     "failCount": 0,
-    "useCount": 1,
-    "lastUsed": 1741100580783
+    "useCount": 2,
+    "lastUsed": 1741101480800
   },
   "http://104.167.29.55:3128": {
     "cooldown": 3600000,
@@ -700,7 +699,4 @@
     "useCount": 2,
     "lastUsed": 1741101129080
   }
-}
-=======
-{}
->>>>>>> 285b7621
+}